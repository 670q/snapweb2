--- conflicted
+++ resolved
@@ -56,11 +56,11 @@
       }
 
       const { userMessage, assistantMessage } = await createChatFromFolder(textFiles, binaryFilePaths, folderName);
-      
+
       if (importChat) {
         await importChat(folderName, [userMessage, assistantMessage]);
       }
-      
+
       toast.success('Folder imported successfully');
     } catch (error) {
       console.error('Failed to import folder:', error);
@@ -91,13 +91,8 @@
         className={className}
         disabled={isLoading}
       >
-<<<<<<< HEAD
-        <div className="i-ph:folder-simple-upload" />
+        <div className="i-ph:upload-simple" />
         {isLoading ? 'Importing...' : 'Import Folder'}
-=======
-        <div className="i-ph:upload-simple" />
-        Import Folder
->>>>>>> 8f127a75
       </button>
     </>
   );
